<script>
    import { goto } from "$app/navigation";
    let email = $state("");
    let password = $state("");
    let errorMessage = $state("");
    let errorField = $state("");
    let isLoading = $state(false);

    // 邮箱格式验证正则表达式
    const emailRegex = /^[^\s@]+@[^\s@]+\.[^\s@]+$/;

    async function handleLogin(event) {
        event.preventDefault(); // 阻止表单默认提交行为
        isLoading = true;
        errorMessage = "";
        errorField = "";

        try {
            // 客户端验证
            if (!email) {
                errorField = "email";
                throw new Error("请输入邮箱");
            }
            if (!emailRegex.test(email)) {
                errorField = "email";
                throw new Error("请输入有效的邮箱地址");
            }
            if (!password) {
                errorField = "password";
                throw new Error("请输入密码");
            }
            if (password.length < 6) {
                errorField = "password";
                throw new Error("密码长度至少为6个字符");
            }

            // 发送登录请求到后端
            const response = await fetch("/login", {
                method: "POST",
                headers: {
                    "Content-Type": "application/json",
                },
                body: JSON.stringify({ email, password }),
            });

            const result = await response.json();

            if (!result.success) {
                // 根据后端返回的错误信息设置 errorField
                if (response.status === 401 || result.message.includes("邮箱") || result.message.includes("密码")) {
                    errorField = "password"; // 通常将“邮箱或密码错误”的提示放在密码栏，避免泄露邮箱是否存在
                }
                throw new Error(result.message);
            }

            // 登录成功，重定向到首页
            await goto("/", { invalidateAll: true });
        } catch (error) {
            if (error instanceof Error) {
                errorMessage = error.message;
            } else {
                errorMessage = "发生未知错误";
            }
        } finally {
            isLoading = false;
        }
    }
</script>

<<<<<<< HEAD
<div class="auth-container">
    <div class="auth-card">
        <h1>欢迎回来</h1>
=======
<div class="login-container">
    {#if errorMessage && !errorField}
        <div class="error-message">
            {errorMessage}
        </div>
    {/if}

    <form on:submit|preventDefault={handleLogin}>
        <div class="form-group">
            <label for="email">邮箱:</label>
            <input
                type="email"
                id="email"
                bind:value={email}
                placeholder="请输入邮箱"
                class:error={errorField === "email"}
            />
            {#if errorField === "email" && errorMessage}
                <span class="field-error">{errorMessage}</span>
            {/if}
        </div>
>>>>>>> 30d082b9

        <!-- 全局错误提示 (当错误不针对特定字段时显示) -->
        {#if errorMessage && !errorField}
            <div class="alert alert-error">
                {errorMessage}
            </div>
        {/if}

        <form onsubmit={handleLogin}>
            <div class="form-group">
                <label for="email">邮箱</label>
                <input
                    type="email"
                    id="email"
                    bind:value={email}
                    placeholder="请输入邮箱"
                    class="form-input"
                    class:is-error={errorField === "email"}
                    disabled={isLoading}
                />
                {#if errorField === "email"}
                    <p class="error-message">{errorMessage}</p>
                {/if}
            </div>

            <div class="form-group">
                <label for="password">密码</label>
                <input
                    type="password"
                    id="password"
                    bind:value={password}
                    placeholder="请输入密码"
                    class="form-input"
                    class:is-error={errorField === "password"}
                    disabled={isLoading}
                />
                {#if errorField === "password"}
                    <p class="error-message">{errorMessage}</p>
                {/if}
            </div>

            <button type="submit" class="submit-btn" disabled={isLoading}>
                {#if isLoading}
                    <span class="spinner"></span> 正在登录...
                {:else}
                    登录
                {/if}
            </button>
        </form>

        <div class="secondary-action">
            <p>还没有账户？<a href="/register">立即注册</a></p>
        </div>
    </div>
    <div class="reset-link">
        <a href="/password/reset" on:click|preventDefault={() => goto(`/password/reset?email=${encodeURIComponent(email)}`)}>忘记密码？</a>
    </div>
</div>

<style>
    /* 
      设计理念: 专注的氛围
      - .auth-container 将整个登录卡片在视口中居中，移除所有干扰，
        让用户能完全专注于登录这一项任务。
    */
    .auth-container {
        display: flex;
        justify-content: center;
        align-items: flex-start; /* 从顶部开始对齐，更自然 */
        min-height: calc(100vh - 80px); /* 减去大约的导航栏高度 */
        padding: 4rem 1.5rem;
        background-color: var(--background);
    }
    
    /* 
      设计理念: 登录“卡片”
      - 将表单包裹在一个“材质卡片”中，与 ArticleCard 风格一致。
      - 使用阴影创造深度，使其从背景中“浮”出。
    */
    .auth-card {
        width: 100%;
        max-width: 400px;
        padding: 2.5rem;
        background-color: #ffffff;
        border-radius: var(--border-radius-md);
        box-shadow: 0 4px 12px rgba(0,0,0,0.08), 0 8px 24px rgba(0,0,0,0.06);
    }

    h1 {
        font-size: 1.75rem;
        font-weight: 600;
        color: var(--text-primary);
        /* 移除 text-align: center; 以建立左对齐轴 */
        margin: 0 0 2rem 0;
    }

    .form-group {
        margin-bottom: 1.5rem;
    }

    .form-group label {
        display: block;
        margin-bottom: 0.5rem;
        font-weight: 500;
        color: var(--text-primary);
    }

    /* 
      设计理念: 统一的输入框样式
      - 完全复用文章编辑器中的 .form-input 样式，确保全站输入体验的一致性。
      - 这是设计系统价值的核心体现。
    */
    .form-input {
        width: 100%;
        box-sizing: border-box; /* 确保padding和border包含在width内 */
        padding: 0.75rem 1rem;
        border: 1px solid var(--border-color);
        border-radius: var(--border-radius-md);
        background-color: #ffffff;
        font-size: 1rem;
        font-family: inherit;
        color: var(--text-primary);
        outline: none;
        transition: 
            border-color var(--transition-speed) ease,
            box-shadow var(--transition-speed) ease;
    }
    .form-input:focus {
        border-color: var(--highlight-color);
        box-shadow: 0 0 0 2px color-mix(in srgb, var(--highlight-color) 20%, transparent);
    }
    .form-input.is-error {
        border-color: var(--error-color, #d32f2f);
    }
    .form-input.is-error:focus {
        box-shadow: 0 0 0 2px color-mix(in srgb, var(--error-color, #d32f2f) 25%, transparent);
    }

    .error-message {
        margin-top: 0.5rem;
        color: var(--error-color, #d32f2f);
        font-size: 0.875rem;
    }

    /* 
      设计理念: 明确的主要操作
      - 登录按钮是此页面的唯一主要操作，必须醒目且易于点击。
      - 样式与 "注册"、"发布文章" 等按钮完全一致。
      - 默认占满整个宽度，方便移动端用户点击。
    */
    .submit-btn {
        display: inline-flex;
        align-items: center;
        justify-content: center;
        width: 100%;
        margin-top: 1rem;
        padding: 0.85rem 1.5rem;
        border: none;
        border-radius: var(--border-radius-md);
        background-color: var(--text-primary);
        color: white;
        font-size: 1rem;
        font-weight: 500;
        cursor: pointer;
        transition: background-color var(--transition-speed) ease;
    }
    .submit-btn:hover:not(:disabled) {
        background-color: #424242;
    }
    .submit-btn:disabled {
        background-color: var(--hover-bg);
        color: var(--text-secondary);
        cursor: wait; /* 使用等待光标，提供清晰的加载反馈 */
    }

    /* 
      设计理念: 次要操作
      - 注册链接是次要操作，不应与主按钮竞争。
      - 将其放置在卡片底部，使用中性颜色，视觉上更轻。
    */
    .secondary-action {
        margin-top: 2rem;
        /* 移除 text-align: center; 以建立左对齐轴 */
    }
    .secondary-action p {
        margin: 0;
        color: var(--text-secondary);
    }
    .secondary-action a {
        color: var(--text-primary);
        font-weight: 500;
        text-decoration: none;
    }
    .secondary-action a:hover {
        text-decoration: underline;
    }

    /* 
      设计理念: 全局提示框
      - 复用已定义的 alert 样式，确保反馈信息在全站表现一致。
    */
    .alert {
        padding: 1rem 1.5rem;
        margin-bottom: 1.5rem;
        border-radius: var(--border-radius-md);
        border: 1px solid transparent;
    }
    .alert.alert-error {
        background-color: var(--error-bg, #ffebee);
        color: var(--error-color, #d32f2f);
        border-color: color-mix(in srgb, var(--error-color, #d32f2f) 40%, transparent);
    }
<<<<<<< HEAD
    
    /* 简单的加载中 spinner */
    @keyframes spin {
        to { transform: rotate(360deg); }
    }
    .spinner {
        display: inline-block;
        width: 1em;
        height: 1em;
        margin-right: 0.75em;
        border-radius: 50%;
        border: 2px solid rgba(255,255,255,0.3);
        border-top-color: white;
        animation: spin 0.8s linear infinite;
    }

=======
    .reset-link {
        margin-top: 15px;
        text-align: center;
    }
>>>>>>> 30d082b9
</style><|MERGE_RESOLUTION|>--- conflicted
+++ resolved
@@ -67,33 +67,9 @@
     }
 </script>
 
-<<<<<<< HEAD
 <div class="auth-container">
     <div class="auth-card">
         <h1>欢迎回来</h1>
-=======
-<div class="login-container">
-    {#if errorMessage && !errorField}
-        <div class="error-message">
-            {errorMessage}
-        </div>
-    {/if}
-
-    <form on:submit|preventDefault={handleLogin}>
-        <div class="form-group">
-            <label for="email">邮箱:</label>
-            <input
-                type="email"
-                id="email"
-                bind:value={email}
-                placeholder="请输入邮箱"
-                class:error={errorField === "email"}
-            />
-            {#if errorField === "email" && errorMessage}
-                <span class="field-error">{errorMessage}</span>
-            {/if}
-        </div>
->>>>>>> 30d082b9
 
         <!-- 全局错误提示 (当错误不针对特定字段时显示) -->
         {#if errorMessage && !errorField}
@@ -120,7 +96,11 @@
             </div>
 
             <div class="form-group">
-                <label for="password">密码</label>
+                <!-- 将label和“忘记密码”链接放在同一行 -->
+                <div class="form-label-group">
+                    <label for="password">密码</label>
+                    <a href="/password/reset" class="form-link" >忘记密码？</a>
+                </div>
                 <input
                     type="password"
                     id="password"
@@ -148,9 +128,6 @@
             <p>还没有账户？<a href="/register">立即注册</a></p>
         </div>
     </div>
-    <div class="reset-link">
-        <a href="/password/reset" on:click|preventDefault={() => goto(`/password/reset?email=${encodeURIComponent(email)}`)}>忘记密码？</a>
-    </div>
 </div>
 
 <style>
@@ -186,7 +163,6 @@
         font-size: 1.75rem;
         font-weight: 600;
         color: var(--text-primary);
-        /* 移除 text-align: center; 以建立左对齐轴 */
         margin: 0 0 2rem 0;
     }
 
@@ -194,18 +170,35 @@
         margin-bottom: 1.5rem;
     }
 
-    .form-group label {
-        display: block;
+    /* 
+      新增: 用于容纳并排的label和链接 
+    */
+    .form-label-group {
+        display: flex;
+        justify-content: space-between;
+        align-items: baseline;
         margin-bottom: 0.5rem;
+    }
+
+    .form-label-group label {
         font-weight: 500;
         color: var(--text-primary);
     }
 
     /* 
-      设计理念: 统一的输入框样式
-      - 完全复用文章编辑器中的 .form-input 样式，确保全站输入体验的一致性。
-      - 这是设计系统价值的核心体现。
+      新增: “忘记密码”链接样式，符合次要操作的设计原则
     */
+    .form-link {
+        font-size: 0.875rem;
+        color: var(--text-secondary);
+        text-decoration: none;
+        transition: color var(--transition-speed) ease;
+    }
+    .form-link:hover {
+        text-decoration: underline;
+        color: var(--text-primary);
+    }
+
     .form-input {
         width: 100%;
         box-sizing: border-box; /* 确保padding和border包含在width内 */
@@ -238,12 +231,6 @@
         font-size: 0.875rem;
     }
 
-    /* 
-      设计理念: 明确的主要操作
-      - 登录按钮是此页面的唯一主要操作，必须醒目且易于点击。
-      - 样式与 "注册"、"发布文章" 等按钮完全一致。
-      - 默认占满整个宽度，方便移动端用户点击。
-    */
     .submit-btn {
         display: inline-flex;
         align-items: center;
@@ -269,14 +256,8 @@
         cursor: wait; /* 使用等待光标，提供清晰的加载反馈 */
     }
 
-    /* 
-      设计理念: 次要操作
-      - 注册链接是次要操作，不应与主按钮竞争。
-      - 将其放置在卡片底部，使用中性颜色，视觉上更轻。
-    */
     .secondary-action {
         margin-top: 2rem;
-        /* 移除 text-align: center; 以建立左对齐轴 */
     }
     .secondary-action p {
         margin: 0;
@@ -291,10 +272,6 @@
         text-decoration: underline;
     }
 
-    /* 
-      设计理念: 全局提示框
-      - 复用已定义的 alert 样式，确保反馈信息在全站表现一致。
-    */
     .alert {
         padding: 1rem 1.5rem;
         margin-bottom: 1.5rem;
@@ -306,9 +283,8 @@
         color: var(--error-color, #d32f2f);
         border-color: color-mix(in srgb, var(--error-color, #d32f2f) 40%, transparent);
     }
-<<<<<<< HEAD
     
-    /* 简单的加载中 spinner */
+    /* 保留了加载 spinner 的样式 */
     @keyframes spin {
         to { transform: rotate(360deg); }
     }
@@ -323,10 +299,4 @@
         animation: spin 0.8s linear infinite;
     }
 
-=======
-    .reset-link {
-        margin-top: 15px;
-        text-align: center;
-    }
->>>>>>> 30d082b9
 </style>