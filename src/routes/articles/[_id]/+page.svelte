<script lang="ts">
	import { onMount } from "svelte";
	import { goto } from "$app/navigation";
	import { page } from "$app/stores";
	import type { ArticleClient } from "$lib/types/client";
	import type { UserClient } from "$lib/types/client";
	import { marked } from "marked";
	import CommentForm from "$lib/components/CommentForm.svelte";
	import CommentList from "$lib/components/CommentList.svelte";

	// 接收用户数据
	export let data: { user: UserClient | null };

	// 配置marked选项
	marked.setOptions({
		breaks: true,
		gfm: true,
	});

	// 定义状态
	let article: ArticleClient | null = null;
	let error: string | null = null;
	let loading = true;
	let isMarkdownMode = true; // 默认开启Markdown渲染模式

	// 点赞相关状态
	let isLiked = false;
	let likeCount = 0;
	let likeButtonDisabled = false;

	// 评论相关状态
	let showCommentForm = false;
	let commentList: CommentList | null = null;
	let commentForm: CommentForm | null = null;

	// 从页面参数中获取文章 ID
	$: articleId = $page.params._id;
	$: user = data.user;

	// 检查用户是否已点赞该文章
	function checkIfLiked() {
		if (!user || !article) return false;
		return user.likes.includes(article._id);
	}

	// 立即发送点赞/取消点赞请求
	async function toggleLike() {
		if (!user || !article) {
			// 用户未登录，显示提示
			return;
		}

		if (likeButtonDisabled) return;

		// 禁用按钮防止重复点击
		likeButtonDisabled = true;

		// 保存当前状态，以便请求失败时回滚
		const originalIsLiked = isLiked;
		const originalLikeCount = likeCount;

		// 乐观更新UI
		isLiked = !isLiked;
		likeCount = isLiked ? likeCount + 1 : likeCount - 1;

		try {
			const response = await fetch(`/api/articles/${articleId}/like`, {
				method: "POST",
				headers: {
					"Content-Type": "application/json",
				},
			});

			if (!response.ok) {
				// 请求失败，回滚UI状态
				isLiked = originalIsLiked;
				likeCount = originalLikeCount;
				console.error("点赞请求失败:", response.statusText);
				return;
			}

			const result = await response.json();
			if (result.success) {
				// 使用服务器返回的准确点赞数
				likeCount = result.newLikesCount;
				// 更新用户的点赞列表
				if (result.action === "liked") {
					user.likes.push(article._id);
				} else if (result.action === "unliked") {
					const index = user.likes.indexOf(article._id);
					if (index > -1) {
						user.likes.splice(index, 1);
					}
				}
			} else {
				// 服务器返回失败，回滚UI状态
				isLiked = originalIsLiked;
				likeCount = originalLikeCount;
				console.error("点赞操作失败:", result.message);
			}
		} catch (error) {
			// 网络错误，回滚UI状态
			isLiked = originalIsLiked;
			likeCount = originalLikeCount;
			console.error("发送点赞请求时出错:", error);
		} finally {
			// 重新启用按钮
			likeButtonDisabled = false;
		}
	}

	// 格式化日期函数
	function formatDate(isoDate: string): string {
		return new Date(isoDate).toLocaleDateString("zh-CN", {
			year: "numeric",
			month: "long",
			day: "numeric",
		});
	}

	// 在组件挂载时获取文章数据
	onMount(async () => {
		try {
			loading = true;
			const response = await fetch(`/api/articles/${articleId}`);

			if (!response.ok) {
				// 根据 HTTP 状态码处理错误
				if (response.status === 404) {
					error = `文章 ID ${articleId} 未找到`;
				} else if (response.status === 400) {
					error = "无效的文章 ID";
				} else {
					error = "获取文章时发生服务器错误";
				}
				return;
			}

			// 解析 JSON 数据
			const data: ArticleClient = await response.json();
			// 确保 createdAt 是 Date 对象（如果后端返回字符串）
			article = {
				...data,
				createdAt: new Date(data.createdAt),
			};

			// 初始化点赞状态
			likeCount = article.likes || 0;
			isLiked = checkIfLiked();
		} catch (err) {
			console.error("获取文章失败:", err);
			error = "无法连接到服务器，请稍后再试";
		} finally {
			loading = false;
		}
	});

	// 处理返回文章列表
	function handleBack() {
		goto("/");
	}

	// 切换Markdown渲染模式
	function toggleMarkdownMode() {
		isMarkdownMode = !isMarkdownMode;
	}

	// 返回顶部
	function scrollToTop() {
		window.scrollTo({
			top: 0,
			behavior: "smooth",
		});
	}

	// 获取渲染后的Markdown内容
	function getRenderedContent(content: string): string {
		if (!content) return "";
		if (isMarkdownMode) {
			try {
				return marked.parse(content) as string;
			} catch (error) {
				console.error("Markdown parsing error:", error);
				return content; // 如果解析失败，返回原始内容
			}
		} else {
			return content;
		}
	}

	// 处理评论表单提交
	async function handleCommentSubmit(
		event: CustomEvent<{ content: string }>,
	) {
		if (!user || !articleId) {
			if (commentForm) {
				commentForm.setError("用户未登录或文章ID无效");
			}
			return;
		}

		const { content } = event.detail;

		try {
			const response = await fetch("/api/comments", {
				method: "POST",
				headers: {
					"Content-Type": "application/json",
				},
				body: JSON.stringify({
					content,
					articleId,
				}),
			});

			const result = await response.json();

			if (result.success) {
				// 成功：清空表单并隐藏
				if (commentForm) {
					commentForm.clearForm();
				}
				showCommentForm = false;

				// 刷新评论列表
				if (commentList) {
					commentList.refreshComments();
				}

				console.log("评论发布成功:", result.comment_id);
			} else {
				// 失败：显示错误信息
				if (commentForm) {
					commentForm.setError(result.message || "评论发布失败");
				}
			}
		} catch (err) {
			console.error("评论提交失败:", err);
			if (commentForm) {
				commentForm.setError("评论提交时发生网络错误，请重试");
			}
		}
	}

	// 处理评论表单取消
	function handleCommentCancel() {
		showCommentForm = false;
	}

	// 显示评论表单
	function showCommentFormHandler() {
		if (!user) {
			// 未登录，跳转到登录页面
			goto("/login");
			return;
		}
		showCommentForm = true;
	}
</script>

<main>
	<div class="article-container">
		{#if loading}
			<div class="status-card loading-card">
				<div class="spinner"></div>
				<p>加载中...</p>
			</div>
		{:else if error}
			<div class="status-card error-card">
				<h2>出错了</h2>
				<p>{error}</p>
				<button onclick={handleBack} class="action-button">
					返回首页
				</button>
			</div>
		{:else if article}
			<article class="article-content">
				<header>
					<h1>{article.title}</h1>
					<div class="article-meta">
						<span class="author">
							<a href="/users/{article.authorId}"
								>{article.authorName}</a
							>
						</span>
						<span class="date"
							>{formatDate(article.createdAt.toISOString())}</span
						>
					</div>
					{#if article.tags && article.tags.length > 0}
						<div class="article-tags">
							{#each article.tags as tag}
								<span class="tag">{tag}</span>
							{/each}
						</div>
					{/if}
				</header>

				<p class="article-summary">{article.summary}</p>

				{#if article.body}
					<div class="content-container">
						{#if isMarkdownMode}
							<div class="prose">
								{@html getRenderedContent(article.body)}
							</div>
						{:else}
							<pre class="raw-content">{article.body}</pre>
						{/if}
					</div>
				{:else}
					<p class="empty-content">文章内容暂不可用</p>
				{/if}
			</article>

			<!-- 评论区域 -->
			<div class="comments-section">
				<!-- 先显示评论列表，但不自动加载 -->
				<CommentList
					bind:this={commentList}
					{articleId}
					initialLoad={false}
				/>

				<!-- 评论表单放在评论列表下方 -->
				{#if !showCommentForm}
					<div class="comment-actions">
						<button
							class="comment-btn"
							onclick={showCommentFormHandler}
						>
							{#if user}
								写评论
							{:else}
								登录后评论
							{/if}
						</button>
					</div>
				{/if}

				{#if showCommentForm}
					<CommentForm
						bind:this={commentForm}
						on:submit={handleCommentSubmit}
						on:cancel={handleCommentCancel}
					/>
				{/if}
			</div>
		{/if}

		<!-- 悬浮工具栏 -->
		{#if !loading && !error && article}
			<div class="floating-toolbar">
				<button
					onclick={handleBack}
					class="toolbar-button"
					title="返回首页"
					aria-label="返回首页"
				>
					<svg
						width="20"
						height="20"
						viewBox="0 0 24 24"
						fill="none"
						stroke="currentColor"
						stroke-width="2"
					>
						<path d="M19 12H5M12 19l-7-7 7-7" />
					</svg>
				</button>

				<button
					onclick={scrollToTop}
					class="toolbar-button"
					title="返回顶部"
					aria-label="返回顶部"
				>
					<svg
						width="20"
						height="20"
						viewBox="0 0 24 24"
						fill="none"
						stroke="currentColor"
						stroke-width="2"
					>
						<path d="M18 15l-6-6-6 6" />
					</svg>
				</button>

				<!-- 点赞按钮 -->
				<button
					onclick={toggleLike}
					class="toolbar-button like-button"
					class:liked={isLiked}
					class:disabled={!user}
					disabled={!user || likeButtonDisabled}
					title={!user
						? "登录后可以点赞"
						: isLiked
							? "取消点赞"
							: "点赞"}
					aria-label={!user
						? "登录后可以点赞"
						: isLiked
							? "取消点赞"
							: "点赞"}
				>
					<svg
						width="20"
						height="20"
						viewBox="0 0 24 24"
						fill={isLiked ? "currentColor" : "none"}
						stroke="currentColor"
						stroke-width="2"
					>
						<path
							d="M20.84 4.61a5.5 5.5 0 0 0-7.78 0L12 5.67l-1.06-1.06a5.5 5.5 0 0 0-7.78 7.78l1.06 1.06L12 21.23l7.78-7.78 1.06-1.06a5.5 5.5 0 0 0 0-7.78z"
						/>
					</svg>
					<span class="like-count">{likeCount}</span>
				</button>

				{#if article.body}
					<button
						onclick={toggleMarkdownMode}
						class="toolbar-button"
						title={isMarkdownMode ? "显示源码" : "渲染 Markdown"}
						aria-label={isMarkdownMode
							? "显示源码"
							: "渲染 Markdown"}
					>
						{isMarkdownMode ? "MD" : "RAW"}
					</button>
				{/if}
			</div>
		{/if}
	</div>
</main>

{#if !user && !loading && !error && article}
	<div class="login-prompt">
		<p>登录后可以点赞文章和发表评论</p>
		<a href="/login" class="login-link">去登录</a>
	</div>
{/if}

<style>
	/* === 基础布局与容器 === */
	main {
		display: flex;
		justify-content: center;
		padding: 2rem 1rem;
		min-height: 100vh;
		background-color: var(--background);
	}

	.article-container {
		width: 100%;
		max-width: 800px;
	}

	/* === 状态卡片 (加载/错误) === */
	.status-card {
		background-color: var(--surface-bg);
		border-radius: var(--border-radius-md);
		padding: 2rem;
		text-align: center;
		box-shadow:
			0 1px 3px rgba(0, 0, 0, 0.06),
			0 2px 6px rgba(0, 0, 0, 0.04);
		display: flex;
		flex-direction: column;
		align-items: center;
		justify-content: center;
		gap: 1.5rem;
	}

	.loading-card p {
		font-size: 1.125rem;
		color: var(--text-secondary);
	}

	.spinner {
		width: 32px;
		height: 32px;
		border-radius: 50%;
		border: 4px solid var(--hover-bg);
		border-top-color: var(--text-primary);
		animation: spin 1s linear infinite;
	}

	@keyframes spin {
		to {
			transform: rotate(360deg);
		}
	}

	.error-card {
		border-left: 4px solid var(--error-color);
	}

	.error-card h2 {
		font-size: 1.5rem;
		color: var(--error-color);
		margin: 0;
	}

	.error-card p {
		font-size: 1rem;
		color: var(--text-primary);
		line-height: 1.7;
	}

	/* === 主要操作按钮 === */
	.action-button {
		background-color: var(--text-primary);
		color: var(--surface-bg);
		border: none;
		padding: 0.75rem 1.5rem;
		border-radius: var(--border-radius-md);
		font-weight: 600;
		cursor: pointer;
		transition:
			background-color var(--transition-speed) ease,
			transform var(--transition-speed) ease;
	}

	.action-button:hover {
		background-color: #000;
		transform: translateY(-2px);
	}

	.action-button:focus-visible {
		outline: none;
		box-shadow: 0 0 0 3px rgba(0, 102, 204, 0.3);
	}

	/* === 文章内容卡片 === */
	.article-content {
		background-color: var(--surface-bg);
		border-radius: var(--border-radius-md);
		padding: 2.5rem 3rem;
		box-shadow:
			0 1px 3px rgba(0, 0, 0, 0.06),
			0 2px 6px rgba(0, 0, 0, 0.04);
	}

	/* === 文章头部 === */
	header {
		text-align: center;
		margin-bottom: 2.5rem;
		border-bottom: 1px solid var(--border-color);
		padding-bottom: 2rem;
	}

	header h1 {
		font-size: 2.5rem;
		font-weight: 800;
		line-height: 1.2;
		color: var(--text-primary);
		margin: 0 0 1rem 0;
	}

	/* === 文章元信息 === */
	.article-meta {
		display: flex;
		justify-content: center;
		flex-wrap: wrap;
		gap: 0.5rem 1.5rem;
		font-size: 0.875rem;
		color: var(--text-secondary);
		margin-bottom: 1.5rem;
	}

	.article-meta a {
		color: inherit;
		text-decoration: none;
		transition: color var(--transition-speed) ease;
	}

	.article-meta a:hover {
		color: var(--text-primary);
		text-decoration: underline;
	}

	.article-meta .date::before {
		content: "·";
		margin-right: 1.5rem;
		font-weight: bold;
	}

	/* === 文章标签 === */
	.article-tags {
		display: flex;
		flex-wrap: wrap;
		justify-content: center;
		gap: 0.5rem;
	}

	.tag {
		background-color: var(--background);
		color: var(--text-secondary);
		padding: 0.25rem 0.75rem;
		border-radius: 999px; /* 使用胶囊形状 */
		font-size: 0.8rem;
		font-weight: 500;
		cursor: default; /* 如果标签不可点击 */
	}

	/* === 文章摘要 === */
	.article-summary {
		font-size: 1.125rem;
		line-height: 1.7;
		color: var(--text-secondary);
		margin: 0 0 2.5rem 0;
		padding-left: 1.5rem;
		border-left: 3px solid var(--border-color);
	}

	/* === 文章正文 (Prose) === */
	.content-container {
		position: relative;
	}

	.prose {
		line-height: 1.7;
		color: var(--text-primary);
	}

	.prose :global(p) {
		margin-bottom: 1.25rem;
	}

	.prose :global(h2),
	.prose :global(h3),
	.prose :global(h4) {
		margin-top: 2.5rem;
		margin-bottom: 1.25rem;
		font-weight: 700;
		line-height: 1.3;
	}

	.prose :global(h2) {
		font-size: 1.75rem;
	}

	.prose :global(h3) {
		font-size: 1.5rem;
	}

	.prose :global(ul),
	.prose :global(ol) {
		margin-bottom: 1.25rem;
		padding-left: 1.5rem;
	}

	.prose :global(li) {
		margin-bottom: 0.5rem;
	}

	.prose :global(blockquote) {
		border-left: 4px solid var(--border-color);
		padding-left: 1rem;
		margin: 1.5rem 0;
		font-style: italic;
		color: var(--text-secondary);
	}

	.prose :global(code) {
		background-color: var(--background);
		padding: 0.125rem 0.25rem;
		border-radius: 4px;
		font-family: "Monaco", "Menlo", "Ubuntu Mono", monospace;
		font-size: 0.875em;
		overflow-wrap: break-word;
		word-wrap: break-word; /* 兼容旧浏览器 */
		word-break: break-word; /* 增强换行能力 */
	}

	.prose :global(pre) {
		background-color: var(--background);
		padding: 1rem;
		border-radius: var(--border-radius-md);
		overflow-x: auto;
		margin: 1.5rem 0;
	}

	.prose :global(pre code) {
		background-color: transparent;
		padding: 0;
	}

	/* 原始内容样式 */
	.raw-content {
		background-color: var(--background);
		border: 1px solid var(--border-color);
		border-radius: var(--border-radius-md);
		padding: 1.5rem;
		font-family: "Monaco", "Menlo", "Ubuntu Mono", monospace;
		font-size: 0.9rem;
		line-height: 1.6;
		color: var(--text-primary);
		white-space: pre-wrap;
		word-wrap: break-word;
		overflow-x: auto;
		margin: 0;
	}

	/* === 悬浮工具栏 === */
	.floating-toolbar {
		position: fixed;
		right: 2rem;
		top: 50%;
		transform: translateY(-50%);
		display: flex;
		flex-direction: column;
		gap: 0.75rem; /* 所有按钮的间距由这里统一控制！ */
		z-index: 100;
		background-color: var(--surface-bg);
		border-radius: var(--border-radius-md);
		padding: 1rem;
		box-shadow:
			0 4px 12px rgba(0, 0, 0, 0.1),
			0 2px 6px rgba(0, 0, 0, 0.06);
		border: 1px solid var(--border-color);
	}

	.toolbar-button {
		background-color: var(--background);
		border: 1px solid var(--border-color);
		color: var(--text-secondary);
		padding: 0.75rem;
		border-radius: 8px;
		font-size: 0.875rem;
		font-weight: 600;
		font-family: "Monaco", "Menlo", "Ubuntu Mono", monospace;
		cursor: pointer;
		transition:
			background-color var(--transition-speed) ease,
			color var(--transition-speed) ease,
			border-color var(--transition-speed) ease,
			transform var(--transition-speed) ease,
			box-shadow var(--transition-speed) ease;
		display: flex;
		align-items: center;
		justify-content: center;
		min-width: 3rem;
		min-height: 3rem;
	}

	.toolbar-button:hover {
		background-color: var(--text-primary);
		color: var(--surface-bg);
		border-color: var(--text-primary);
		transform: scale(1.05);
		box-shadow: 0 2px 8px rgba(0, 0, 0, 0.15);
	}

	.toolbar-button:focus-visible {
		outline: none;
		box-shadow: 0 0 0 3px rgba(0, 102, 204, 0.3);
	}

	.toolbar-button svg {
		width: 20px;
		height: 20px;
	}

	/* === 点赞按钮特殊样式 === */
	/* 保持原有的 .liked 和 .disabled 状态样式，它们控制颜色和交互 */
	.like-button.liked {
		background-color: #ff6b6b;
		color: white;
		border-color: #ff6b6b;
	}

	.like-button.liked:hover {
		background-color: #ff5252;
		border-color: #ff5252;
	}

	.like-button.disabled {
		background-color: var(--hover-bg);
		color: var(--text-secondary);
		border-color: var(--border-color);
		cursor: not-allowed;
		opacity: 0.6;
	}

	.like-button.disabled:hover {
		background-color: var(--hover-bg);
		color: var(--text-secondary);
		border-color: var(--border-color);
		transform: none;
		box-shadow: none;
	}
	
	/* 
    --- 核心修改区域 ---
    */
	
	/* 1. 对点赞按钮进行特定布局调整 */
	.floating-toolbar .like-button {
		/* 1.1. 将按钮在flex容器中排序到最后 */
		order: 99;

		/* 1.2. 改变内部flex布局方向为垂直，实现图标在上、数字在下 */
		flex-direction: column;
		
		/* 1.3. 调整内边距和间距以适应垂直布局 */
		padding: 0.5rem;
		gap: 0.1rem;

		/* 1.4. 设置相对定位，为伪元素定位提供基准 */
		position: relative;
		
		/* 1.5. 移除任何可能影响间距的margin (重要！) */
		margin-top: 0; 
	}

	/* 2. 创建视觉分割线，但不影响布局间距 */
	.floating-toolbar .like-button::before {
		content: "";
		position: absolute;
		left: 0;
		right: 0;
		height: 1px;
		background-color: var(--border-color);
		
		/* 关键：将线定位在父容器gap产生的空白区域的中央 */
		/* -calc(0.75rem / 2) = -0.375rem */
		top: -0.375rem; 
	}

	/* 3. 调整点赞数文本样式 */
	.like-count {
		font-size: 0.8rem;
		font-weight: 600;
		line-height: 1;
		min-width: 1rem;
		text-align: center;
	}
	/* --- 核心修改区域结束 --- */


	/* === 登录提示 === */
	.login-prompt {
		position: fixed;
		bottom: 2rem;
		left: 50%;
		transform: translateX(-50%);
		background-color: var(--surface-bg);
		border: 1px solid var(--border-color);
		border-radius: var(--border-radius-md);
		padding: 1rem 1.5rem;
		box-shadow: 0 4px 12px rgba(0, 0, 0, 0.1);
		display: flex;
		align-items: center;
		gap: 1rem;
		z-index: 200;
	}

	.login-prompt p {
		margin: 0;
		color: var(--text-secondary);
		font-size: 0.875rem;
	}

	.login-link {
		background-color: var(--text-primary);
		color: var(--surface-bg);
		text-decoration: none;
		padding: 0.5rem 1rem;
		border-radius: var(--border-radius-sm);
		font-size: 0.875rem;
		font-weight: 600;
		transition: background-color var(--transition-speed) ease;
	}

	.login-link:hover {
		background-color: #000;
	}

<<<<<<< HEAD
	/* === 评论区域样式 === */
	.comments-section {
		margin-top: 3rem;
	}

	.comment-actions {
		display: flex;
		justify-content: center;
		margin-bottom: 2rem;
	}

	.comment-btn {
		background-color: var(--text-primary);
		color: var(--surface-bg);
		border: none;
		padding: 0.75rem 2rem;
=======
	.empty-content {
		text-align: center;
		font-style: italic;
		color: var(--text-secondary);
		padding: 3rem 1rem;
		background-color: var(--background);
>>>>>>> efd8e45b
		border-radius: var(--border-radius-md);
		font-size: 1rem;
		font-weight: 600;
		cursor: pointer;
		transition: all 0.2s ease;
		display: flex;
		align-items: center;
		gap: 0.5rem;
	}

	.comment-btn:hover {
		background-color: #000;
		transform: translateY(-2px);
		box-shadow: 0 4px 12px rgba(0, 0, 0, 0.15);
	}

	.comment-btn:focus-visible {
		outline: none;
		box-shadow: 0 0 0 3px rgba(0, 102, 204, 0.3);
	}

	/* === 响应式设计 === */
	@media (max-width: 768px) {
		main {
			padding: 1rem;
		}
		.article-content {
			padding: 2rem;
		}
		header h1 {
			font-size: 2rem;
		}

		/* 移动端悬浮工具栏调整 */
		.floating-toolbar {
			right: 1rem;
			padding: 0.75rem;
			gap: 0.5rem; /* 移动端间距变小 */
		}

		.toolbar-button {
			min-width: 2.5rem;
			min-height: 2.5rem;
			padding: 0.5rem;
			font-size: 0.75rem;
		}

		.toolbar-button svg {
			width: 18px;
			height: 18px;
		}

<<<<<<< HEAD
		.comments-section {
			margin-top: 2rem;
		}

		.comment-btn {
			padding: 0.5rem 1.5rem;
			font-size: 0.875rem;
=======
		/* 响应式调整伪元素分割线的位置，以匹配新的gap值 */
		.floating-toolbar .like-button::before {
			/* -calc(0.5rem / 2) = -0.25rem */
			top: -0.25rem;
>>>>>>> efd8e45b
		}
	}
</style><|MERGE_RESOLUTION|>--- conflicted
+++ resolved
@@ -2,14 +2,13 @@
 	import { onMount } from "svelte";
 	import { goto } from "$app/navigation";
 	import { page } from "$app/stores";
-	import type { ArticleClient } from "$lib/types/client";
-	import type { UserClient } from "$lib/types/client";
+	import type { ArticleClient, UserClient } from "$lib/types/client";
 	import { marked } from "marked";
 	import CommentForm from "$lib/components/CommentForm.svelte";
 	import CommentList from "$lib/components/CommentList.svelte";
 
 	// 接收用户数据
-	export let data: { user: UserClient | null };
+	let { data } = $props<{ data: { user: UserClient | null } }>();
 
 	// 配置marked选项
 	marked.setOptions({
@@ -18,24 +17,24 @@
 	});
 
 	// 定义状态
-	let article: ArticleClient | null = null;
-	let error: string | null = null;
-	let loading = true;
-	let isMarkdownMode = true; // 默认开启Markdown渲染模式
+	let article: ArticleClient | null = $state(null);
+	let error: string | null = $state(null);
+	let loading = $state(true);
+	let isMarkdownMode = $state(true);
 
 	// 点赞相关状态
-	let isLiked = false;
-	let likeCount = 0;
-	let likeButtonDisabled = false;
+	let isLiked = $state(false);
+	let likeCount = $state(0);
+	let likeButtonDisabled = $state(false);
 
 	// 评论相关状态
-	let showCommentForm = false;
-	let commentList: CommentList | null = null;
-	let commentForm: CommentForm | null = null;
+	let showCommentForm = $state(false);
+	let commentList: CommentList | null = $state(null);
+	let commentForm: CommentForm | null = $state(null);
 
 	// 从页面参数中获取文章 ID
-	$: articleId = $page.params._id;
-	$: user = data.user;
+	const articleId = $derived($page.params._id);
+	const user = $derived(data.user);
 
 	// 检查用户是否已点赞该文章
 	function checkIfLiked() {
@@ -46,20 +45,13 @@
 	// 立即发送点赞/取消点赞请求
 	async function toggleLike() {
 		if (!user || !article) {
-			// 用户未登录，显示提示
 			return;
 		}
-
 		if (likeButtonDisabled) return;
 
-		// 禁用按钮防止重复点击
 		likeButtonDisabled = true;
-
-		// 保存当前状态，以便请求失败时回滚
 		const originalIsLiked = isLiked;
 		const originalLikeCount = likeCount;
-
-		// 乐观更新UI
 		isLiked = !isLiked;
 		likeCount = isLiked ? likeCount + 1 : likeCount - 1;
 
@@ -72,39 +64,25 @@
 			});
 
 			if (!response.ok) {
-				// 请求失败，回滚UI状态
-				isLiked = originalIsLiked;
-				likeCount = originalLikeCount;
-				console.error("点赞请求失败:", response.statusText);
-				return;
+				throw new Error("点赞请求失败");
 			}
-
 			const result = await response.json();
 			if (result.success) {
-				// 使用服务器返回的准确点赞数
 				likeCount = result.newLikesCount;
-				// 更新用户的点赞列表
 				if (result.action === "liked") {
 					user.likes.push(article._id);
 				} else if (result.action === "unliked") {
 					const index = user.likes.indexOf(article._id);
-					if (index > -1) {
-						user.likes.splice(index, 1);
-					}
+					if (index > -1) user.likes.splice(index, 1);
 				}
 			} else {
-				// 服务器返回失败，回滚UI状态
-				isLiked = originalIsLiked;
-				likeCount = originalLikeCount;
-				console.error("点赞操作失败:", result.message);
+				throw new Error(result.message || "点赞操作失败");
 			}
 		} catch (error) {
-			// 网络错误，回滚UI状态
 			isLiked = originalIsLiked;
 			likeCount = originalLikeCount;
-			console.error("发送点赞请求时出错:", error);
+			console.error("点赞操作出错:", error);
 		} finally {
-			// 重新启用按钮
 			likeButtonDisabled = false;
 		}
 	}
@@ -125,26 +103,17 @@
 			const response = await fetch(`/api/articles/${articleId}`);
 
 			if (!response.ok) {
-				// 根据 HTTP 状态码处理错误
-				if (response.status === 404) {
+				if (response.status === 404)
 					error = `文章 ID ${articleId} 未找到`;
-				} else if (response.status === 400) {
-					error = "无效的文章 ID";
-				} else {
-					error = "获取文章时发生服务器错误";
-				}
+				else if (response.status === 400) error = "无效的文章 ID";
+				else error = "获取文章时发生服务器错误";
 				return;
 			}
-
-			// 解析 JSON 数据
-			const data: ArticleClient = await response.json();
-			// 确保 createdAt 是 Date 对象（如果后端返回字符串）
+			const articleData: ArticleClient = await response.json();
 			article = {
-				...data,
-				createdAt: new Date(data.createdAt),
+				...articleData,
+				createdAt: new Date(articleData.createdAt),
 			};
-
-			// 初始化点赞状态
 			likeCount = article.likes || 0;
 			isLiked = checkIfLiked();
 		} catch (err) {
@@ -167,10 +136,7 @@
 
 	// 返回顶部
 	function scrollToTop() {
-		window.scrollTo({
-			top: 0,
-			behavior: "smooth",
-		});
+		window.scrollTo({ top: 0, behavior: "smooth" });
 	}
 
 	// 获取渲染后的Markdown内容
@@ -181,7 +147,7 @@
 				return marked.parse(content) as string;
 			} catch (error) {
 				console.error("Markdown parsing error:", error);
-				return content; // 如果解析失败，返回原始内容
+				return content;
 			}
 		} else {
 			return content;
@@ -193,52 +159,31 @@
 		event: CustomEvent<{ content: string }>,
 	) {
 		if (!user || !articleId) {
-			if (commentForm) {
-				commentForm.setError("用户未登录或文章ID无效");
-			}
+			commentForm?.setError("用户未登录或文章ID无效");
 			return;
 		}
-
-		const { content } = event.detail;
 
 		try {
 			const response = await fetch("/api/comments", {
 				method: "POST",
-				headers: {
-					"Content-Type": "application/json",
-				},
+				headers: { "Content-Type": "application/json" },
 				body: JSON.stringify({
-					content,
+					content: event.detail.content,
 					articleId,
 				}),
 			});
-
 			const result = await response.json();
 
 			if (result.success) {
-				// 成功：清空表单并隐藏
-				if (commentForm) {
-					commentForm.clearForm();
-				}
+				commentForm?.clearForm();
 				showCommentForm = false;
-
-				// 刷新评论列表
-				if (commentList) {
-					commentList.refreshComments();
-				}
-
-				console.log("评论发布成功:", result.comment_id);
+				commentList?.refreshComments();
 			} else {
-				// 失败：显示错误信息
-				if (commentForm) {
-					commentForm.setError(result.message || "评论发布失败");
-				}
+				commentForm?.setError(result.message || "评论发布失败");
 			}
 		} catch (err) {
 			console.error("评论提交失败:", err);
-			if (commentForm) {
-				commentForm.setError("评论提交时发生网络错误，请重试");
-			}
+			commentForm?.setError("评论提交时发生网络错误，请重试");
 		}
 	}
 
@@ -250,7 +195,6 @@
 	// 显示评论表单
 	function showCommentFormHandler() {
 		if (!user) {
-			// 未登录，跳转到登录页面
 			goto("/login");
 			return;
 		}
@@ -258,7 +202,7 @@
 	}
 </script>
 
-<main>
+<main class="main-content">
 	<div class="article-container">
 		{#if loading}
 			<div class="status-card loading-card">
@@ -269,7 +213,7 @@
 			<div class="status-card error-card">
 				<h2>出错了</h2>
 				<p>{error}</p>
-				<button onclick={handleBack} class="action-button">
+				<button onclick={handleBack} class="btn btn-primary">
 					返回首页
 				</button>
 			</div>
@@ -315,18 +259,17 @@
 
 			<!-- 评论区域 -->
 			<div class="comments-section">
-				<!-- 先显示评论列表，但不自动加载 -->
 				<CommentList
 					bind:this={commentList}
 					{articleId}
-					initialLoad={false}
+					initialLoad={true}
 				/>
 
-				<!-- 评论表单放在评论列表下方 -->
 				{#if !showCommentForm}
 					<div class="comment-actions">
+						<!-- 修复：使用已有的按钮系统 -->
 						<button
-							class="comment-btn"
+							class="btn btn-primary"
 							onclick={showCommentFormHandler}
 						>
 							{#if user}
@@ -364,11 +307,9 @@
 						fill="none"
 						stroke="currentColor"
 						stroke-width="2"
+						><path d="M19 12H5M12 19l-7-7 7-7" /></svg
 					>
-						<path d="M19 12H5M12 19l-7-7 7-7" />
-					</svg>
 				</button>
-
 				<button
 					onclick={scrollToTop}
 					class="toolbar-button"
@@ -381,13 +322,9 @@
 						viewBox="0 0 24 24"
 						fill="none"
 						stroke="currentColor"
-						stroke-width="2"
+						stroke-width="2"><path d="M18 15l-6-6-6 6" /></svg
 					>
-						<path d="M18 15l-6-6-6 6" />
-					</svg>
 				</button>
-
-				<!-- 点赞按钮 -->
 				<button
 					onclick={toggleLike}
 					class="toolbar-button like-button"
@@ -412,14 +349,12 @@
 						fill={isLiked ? "currentColor" : "none"}
 						stroke="currentColor"
 						stroke-width="2"
+						><path
+							d="M20.84 4.61a5.5 5.5 0 0 0-7.78 0L12 5.67l-1.06-1.06a5.5 5.5 0 0 0-7.78 7.78l1.06 1.06L12 21.23l7.78-7.78 1.06-1.06a5.5 5.5 0 0 0 0-7.78z"
+						/></svg
 					>
-						<path
-							d="M20.84 4.61a5.5 5.5 0 0 0-7.78 0L12 5.67l-1.06-1.06a5.5 5.5 0 0 0-7.78 7.78l1.06 1.06L12 21.23l7.78-7.78 1.06-1.06a5.5 5.5 0 0 0 0-7.78z"
-						/>
-					</svg>
 					<span class="like-count">{likeCount}</span>
 				</button>
-
 				{#if article.body}
 					<button
 						onclick={toggleMarkdownMode}
@@ -446,14 +381,13 @@
 
 <style>
 	/* === 基础布局与容器 === */
-	main {
+	main.main-content {
+		/* 修复：与全局布局类名一致 */
 		display: flex;
 		justify-content: center;
-		padding: 2rem 1rem;
-		min-height: 100vh;
+		padding: 2rem 1.5rem; /* 与全局一致 */
 		background-color: var(--background);
 	}
-
 	.article-container {
 		width: 100%;
 		max-width: 800px;
@@ -461,7 +395,7 @@
 
 	/* === 状态卡片 (加载/错误) === */
 	.status-card {
-		background-color: var(--surface-bg);
+		background-color: #ffffff; /* 修复：使用纯白 */
 		border-radius: var(--border-radius-md);
 		padding: 2rem;
 		text-align: center;
@@ -474,12 +408,10 @@
 		justify-content: center;
 		gap: 1.5rem;
 	}
-
 	.loading-card p {
 		font-size: 1.125rem;
 		color: var(--text-secondary);
 	}
-
 	.spinner {
 		width: 32px;
 		height: 32px;
@@ -488,56 +420,28 @@
 		border-top-color: var(--text-primary);
 		animation: spin 1s linear infinite;
 	}
-
 	@keyframes spin {
 		to {
 			transform: rotate(360deg);
 		}
 	}
-
 	.error-card {
-		border-left: 4px solid var(--error-color);
-	}
-
+		border-left: 4px solid var(--error-color, #d32f2f);
+	}
 	.error-card h2 {
 		font-size: 1.5rem;
-		color: var(--error-color);
+		color: var(--error-color, #d32f2f);
 		margin: 0;
 	}
-
 	.error-card p {
 		font-size: 1rem;
 		color: var(--text-primary);
 		line-height: 1.7;
 	}
 
-	/* === 主要操作按钮 === */
-	.action-button {
-		background-color: var(--text-primary);
-		color: var(--surface-bg);
-		border: none;
-		padding: 0.75rem 1.5rem;
-		border-radius: var(--border-radius-md);
-		font-weight: 600;
-		cursor: pointer;
-		transition:
-			background-color var(--transition-speed) ease,
-			transform var(--transition-speed) ease;
-	}
-
-	.action-button:hover {
-		background-color: #000;
-		transform: translateY(-2px);
-	}
-
-	.action-button:focus-visible {
-		outline: none;
-		box-shadow: 0 0 0 3px rgba(0, 102, 204, 0.3);
-	}
-
 	/* === 文章内容卡片 === */
 	.article-content {
-		background-color: var(--surface-bg);
+		background-color: #ffffff; /* 修复：使用纯白 */
 		border-radius: var(--border-radius-md);
 		padding: 2.5rem 3rem;
 		box-shadow:
@@ -552,7 +456,6 @@
 		border-bottom: 1px solid var(--border-color);
 		padding-bottom: 2rem;
 	}
-
 	header h1 {
 		font-size: 2.5rem;
 		font-weight: 800;
@@ -571,18 +474,15 @@
 		color: var(--text-secondary);
 		margin-bottom: 1.5rem;
 	}
-
 	.article-meta a {
 		color: inherit;
 		text-decoration: none;
 		transition: color var(--transition-speed) ease;
 	}
-
 	.article-meta a:hover {
 		color: var(--text-primary);
 		text-decoration: underline;
 	}
-
 	.article-meta .date::before {
 		content: "·";
 		margin-right: 1.5rem;
@@ -596,15 +496,13 @@
 		justify-content: center;
 		gap: 0.5rem;
 	}
-
 	.tag {
 		background-color: var(--background);
 		color: var(--text-secondary);
 		padding: 0.25rem 0.75rem;
-		border-radius: 999px; /* 使用胶囊形状 */
+		border-radius: 999px;
 		font-size: 0.8rem;
 		font-weight: 500;
-		cursor: default; /* 如果标签不可点击 */
 	}
 
 	/* === 文章摘要 === */
@@ -617,20 +515,17 @@
 		border-left: 3px solid var(--border-color);
 	}
 
-	/* === 文章正文 (Prose) === */
+	/* === 文章正文 (Prose & Raw) === */
 	.content-container {
 		position: relative;
 	}
-
 	.prose {
 		line-height: 1.7;
 		color: var(--text-primary);
 	}
-
 	.prose :global(p) {
 		margin-bottom: 1.25rem;
 	}
-
 	.prose :global(h2),
 	.prose :global(h3),
 	.prose :global(h4) {
@@ -639,25 +534,20 @@
 		font-weight: 700;
 		line-height: 1.3;
 	}
-
 	.prose :global(h2) {
 		font-size: 1.75rem;
 	}
-
 	.prose :global(h3) {
 		font-size: 1.5rem;
 	}
-
 	.prose :global(ul),
 	.prose :global(ol) {
 		margin-bottom: 1.25rem;
 		padding-left: 1.5rem;
 	}
-
 	.prose :global(li) {
 		margin-bottom: 0.5rem;
 	}
-
 	.prose :global(blockquote) {
 		border-left: 4px solid var(--border-color);
 		padding-left: 1rem;
@@ -665,18 +555,15 @@
 		font-style: italic;
 		color: var(--text-secondary);
 	}
-
 	.prose :global(code) {
 		background-color: var(--background);
 		padding: 0.125rem 0.25rem;
 		border-radius: 4px;
 		font-family: "Monaco", "Menlo", "Ubuntu Mono", monospace;
 		font-size: 0.875em;
-		overflow-wrap: break-word;
-		word-wrap: break-word; /* 兼容旧浏览器 */
-		word-break: break-word; /* 增强换行能力 */
-	}
-
+		word-wrap: break-word;
+		word-break: break-word;
+	}
 	.prose :global(pre) {
 		background-color: var(--background);
 		padding: 1rem;
@@ -684,13 +571,10 @@
 		overflow-x: auto;
 		margin: 1.5rem 0;
 	}
-
 	.prose :global(pre code) {
 		background-color: transparent;
 		padding: 0;
 	}
-
-	/* 原始内容样式 */
 	.raw-content {
 		background-color: var(--background);
 		border: 1px solid var(--border-color);
@@ -705,6 +589,15 @@
 		overflow-x: auto;
 		margin: 0;
 	}
+	/* --- MERGE CONFLICT RESOLUTION: KEPT FROM main BRANCH --- */
+	.empty-content {
+		text-align: center;
+		font-style: italic;
+		color: var(--text-secondary);
+		padding: 3rem 1rem;
+		background-color: var(--background);
+		border-radius: var(--border-radius-md);
+	}
 
 	/* === 悬浮工具栏 === */
 	.floating-toolbar {
@@ -714,9 +607,9 @@
 		transform: translateY(-50%);
 		display: flex;
 		flex-direction: column;
-		gap: 0.75rem; /* 所有按钮的间距由这里统一控制！ */
+		gap: 0.75rem;
 		z-index: 100;
-		background-color: var(--surface-bg);
+		background-color: #ffffff; /* 修复：使用纯白 */
 		border-radius: var(--border-radius-md);
 		padding: 1rem;
 		box-shadow:
@@ -724,7 +617,6 @@
 			0 2px 6px rgba(0, 0, 0, 0.06);
 		border: 1px solid var(--border-color);
 	}
-
 	.toolbar-button {
 		background-color: var(--background);
 		border: 1px solid var(--border-color);
@@ -747,38 +639,26 @@
 		min-width: 3rem;
 		min-height: 3rem;
 	}
-
 	.toolbar-button:hover {
 		background-color: var(--text-primary);
-		color: var(--surface-bg);
+		color: #ffffff; /* 修复：使用纯白 */
 		border-color: var(--text-primary);
 		transform: scale(1.05);
 		box-shadow: 0 2px 8px rgba(0, 0, 0, 0.15);
 	}
-
-	.toolbar-button:focus-visible {
-		outline: none;
-		box-shadow: 0 0 0 3px rgba(0, 102, 204, 0.3);
-	}
-
 	.toolbar-button svg {
 		width: 20px;
 		height: 20px;
 	}
-
-	/* === 点赞按钮特殊样式 === */
-	/* 保持原有的 .liked 和 .disabled 状态样式，它们控制颜色和交互 */
 	.like-button.liked {
 		background-color: #ff6b6b;
 		color: white;
 		border-color: #ff6b6b;
 	}
-
 	.like-button.liked:hover {
 		background-color: #ff5252;
 		border-color: #ff5252;
 	}
-
 	.like-button.disabled {
 		background-color: var(--hover-bg);
 		color: var(--text-secondary);
@@ -786,7 +666,6 @@
 		cursor: not-allowed;
 		opacity: 0.6;
 	}
-
 	.like-button.disabled:hover {
 		background-color: var(--hover-bg);
 		color: var(--text-secondary);
@@ -794,31 +673,14 @@
 		transform: none;
 		box-shadow: none;
 	}
-	
-	/* 
-    --- 核心修改区域 ---
-    */
-	
-	/* 1. 对点赞按钮进行特定布局调整 */
 	.floating-toolbar .like-button {
-		/* 1.1. 将按钮在flex容器中排序到最后 */
 		order: 99;
-
-		/* 1.2. 改变内部flex布局方向为垂直，实现图标在上、数字在下 */
 		flex-direction: column;
-		
-		/* 1.3. 调整内边距和间距以适应垂直布局 */
 		padding: 0.5rem;
 		gap: 0.1rem;
-
-		/* 1.4. 设置相对定位，为伪元素定位提供基准 */
 		position: relative;
-		
-		/* 1.5. 移除任何可能影响间距的margin (重要！) */
-		margin-top: 0; 
-	}
-
-	/* 2. 创建视觉分割线，但不影响布局间距 */
+		margin-top: 0;
+	}
 	.floating-toolbar .like-button::before {
 		content: "";
 		position: absolute;
@@ -826,13 +688,8 @@
 		right: 0;
 		height: 1px;
 		background-color: var(--border-color);
-		
-		/* 关键：将线定位在父容器gap产生的空白区域的中央 */
-		/* -calc(0.75rem / 2) = -0.375rem */
-		top: -0.375rem; 
-	}
-
-	/* 3. 调整点赞数文本样式 */
+		top: -0.375rem;
+	}
 	.like-count {
 		font-size: 0.8rem;
 		font-weight: 600;
@@ -840,8 +697,6 @@
 		min-width: 1rem;
 		text-align: center;
 	}
-	/* --- 核心修改区域结束 --- */
-
 
 	/* === 登录提示 === */
 	.login-prompt {
@@ -849,7 +704,7 @@
 		bottom: 2rem;
 		left: 50%;
 		transform: translateX(-50%);
-		background-color: var(--surface-bg);
+		background-color: #ffffff; /* 修复：使用纯白 */
 		border: 1px solid var(--border-color);
 		border-radius: var(--border-radius-md);
 		padding: 1rem 1.5rem;
@@ -859,16 +714,14 @@
 		gap: 1rem;
 		z-index: 200;
 	}
-
 	.login-prompt p {
 		margin: 0;
 		color: var(--text-secondary);
 		font-size: 0.875rem;
 	}
-
 	.login-link {
 		background-color: var(--text-primary);
-		color: var(--surface-bg);
+		color: #ffffff; /* 修复：使用纯白 */
 		text-decoration: none;
 		padding: 0.5rem 1rem;
 		border-radius: var(--border-radius-sm);
@@ -876,102 +729,79 @@
 		font-weight: 600;
 		transition: background-color var(--transition-speed) ease;
 	}
-
 	.login-link:hover {
 		background-color: #000;
 	}
 
-<<<<<<< HEAD
-	/* === 评论区域样式 === */
+	/* --- MERGE CONFLICT RESOLUTION: KEPT FROM add_comments BRANCH & REFACTORED --- */
 	.comments-section {
 		margin-top: 3rem;
 	}
-
 	.comment-actions {
 		display: flex;
 		justify-content: center;
-		margin-bottom: 2rem;
-	}
-
-	.comment-btn {
-		background-color: var(--text-primary);
-		color: var(--surface-bg);
-		border: none;
+		margin-top: 2rem;
+	}
+	/* 注意：.comment-btn 的具体样式已被移除，转而使用通用的 .btn 和 .btn-primary 类 */
+
+	/* === 响应式设计 === */
+	@media (max-width: 768px) {
+		main.main-content {
+			padding: 1rem;
+		}
+		.article-content {
+			padding: 1.5rem;
+		}
+		header h1 {
+			font-size: 2rem;
+		}
+		.floating-toolbar {
+			right: 1rem;
+			padding: 0.75rem;
+			gap: 0.5rem;
+		}
+		.toolbar-button {
+			min-width: 2.5rem;
+			min-height: 2.5rem;
+			padding: 0.5rem;
+			font-size: 0.75rem;
+		}
+		.toolbar-button svg {
+			width: 18px;
+			height: 18px;
+		}
+
+		/* --- MERGE CONFLICT RESOLUTION: KEPT BOTH --- */
+		.comments-section {
+			margin-top: 2rem;
+		}
+		/* “写评论”按钮现在使用通用按钮类，其响应式已在全局处理，无需特定规则 */
+		.floating-toolbar .like-button::before {
+			top: -0.25rem;
+		}
+	}
+
+	/* 修复：添加通用的 .btn 样式以供复用 */
+	.btn {
+		display: inline-flex;
+		align-items: center;
+		justify-content: center;
+		gap: 0.5rem;
 		padding: 0.75rem 2rem;
-=======
-	.empty-content {
-		text-align: center;
-		font-style: italic;
-		color: var(--text-secondary);
-		padding: 3rem 1rem;
-		background-color: var(--background);
->>>>>>> efd8e45b
+		border: 1px solid transparent;
 		border-radius: var(--border-radius-md);
 		font-size: 1rem;
 		font-weight: 600;
 		cursor: pointer;
 		transition: all 0.2s ease;
-		display: flex;
-		align-items: center;
-		gap: 0.5rem;
-	}
-
-	.comment-btn:hover {
+	}
+	.btn-primary {
+		background-color: var(--text-primary);
+		color: white; /* 修复：使用纯白 */
+	}
+	.btn-primary:hover {
 		background-color: #000;
 		transform: translateY(-2px);
 		box-shadow: 0 4px 12px rgba(0, 0, 0, 0.15);
 	}
-
-	.comment-btn:focus-visible {
-		outline: none;
-		box-shadow: 0 0 0 3px rgba(0, 102, 204, 0.3);
-	}
-
-	/* === 响应式设计 === */
-	@media (max-width: 768px) {
-		main {
-			padding: 1rem;
-		}
-		.article-content {
-			padding: 2rem;
-		}
-		header h1 {
-			font-size: 2rem;
-		}
-
-		/* 移动端悬浮工具栏调整 */
-		.floating-toolbar {
-			right: 1rem;
-			padding: 0.75rem;
-			gap: 0.5rem; /* 移动端间距变小 */
-		}
-
-		.toolbar-button {
-			min-width: 2.5rem;
-			min-height: 2.5rem;
-			padding: 0.5rem;
-			font-size: 0.75rem;
-		}
-
-		.toolbar-button svg {
-			width: 18px;
-			height: 18px;
-		}
-
-<<<<<<< HEAD
-		.comments-section {
-			margin-top: 2rem;
-		}
-
-		.comment-btn {
-			padding: 0.5rem 1.5rem;
-			font-size: 0.875rem;
-=======
-		/* 响应式调整伪元素分割线的位置，以匹配新的gap值 */
-		.floating-toolbar .like-button::before {
-			/* -calc(0.5rem / 2) = -0.25rem */
-			top: -0.25rem;
->>>>>>> efd8e45b
-		}
-	}
 </style>